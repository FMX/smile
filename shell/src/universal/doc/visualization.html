<!-- Google Analytics -->
<script src="js/google-analytics.js" type="text/javascript"></script>

<!-- prettify js and CSS -->
<script src="https://cdn.rawgit.com/google/code-prettify/master/loader/run_prettify.js?lang=scala"></script>

<!-- scroll/follow sidebar -->
<script src="js/follow-sidebar.js" type="text/javascript"></script>

<div class="col-md-3 col-md-push-9">
    <div id="sidebar">
        <div class="sidebar-toc" style="margin-bottom: 20px;">
            <p class="toc-header">Contents</p>
            <div id="toc"></div>
        </div>
    </div>
</div>

<div class="col-md-9 col-md-pull-3">

    <h1 id="visualization" class="title">Visualization</h1>

    <p>A picture is worth a thousand words. In machine learning, we usually handle
        high-dimensional data, which is impossible to draw on display directly. But
        a variety of statistical plots are tremendously valuable for us to grasp
        the characteristics of many data points. Smile provides data visualization tools
        such as plots and maps for researchers to understand information more easily and quickly.</p>

    <h2 id="scatter" class="title">Scatter Plot</h2>

    <p>A scatter plot displays data as a collection of points. The points can be color-coded,
        which is very useful for classification tasks.
        The user can use <code>plot</code> functions to draw scatter plot easily.</p>

    <pre class="prettyprint lang-scala"><code>
    def plot(data: Array[Array[Double]], legend: Char = '*', color: Color = Color.BLACK): (JFrame, PlotCanvas)

    def plot(data: Array[Array[Double]], labels: Array[String]): (JFrame, PlotCanvas)

    def plot(data: Array[Array[Double]], label: Array[Int], legend: Char, palette: Array[Color]): (JFrame, PlotCanvas)

    def plot(data: Array[Array[Double]], label: Array[Int], legend: Array[Char], palette: Array[Color]): (JFrame, PlotCanvas)
    </code></pre>

    <p>The legends are as follows.</p>
    <ul>
        <li> <code>.</code> : dot
        <li> <code>+</code> : +
        <li> <code>-</code> : -
        <li> <code>|</code> : |
        <li> <code>*</code> : star
        <li> <code>x</code> : x
        <li> <code>o</code> : circle
        <li> <code>O</code> : large circle
        <li> <code>@</code> : solid circle
        <li> <code>#</code> : large solid circle
        <li> <code>s</code> : square
        <li> <code>S</code> : large square
        <li> <code>q</code> : solid square
        <li> <code>Q</code> : large solid square
    </ul>
    <p>For any other char, the data point will be drawn as a dot.</p>

    <p>The functions return a tuple of
        JFrame and PlotCanvas. The PlotCanvas object can be used to control the plot programmatically.
        The user can also use the popup context menu by right mouse click to print, change the title, axis labels,
        and font, etc.</p>

    <p>For both 2D and 3D plot, the user can zoom in/out by mouse wheel. For 2D plot,
        the user can shift the coordinates by moving mouse after double click. The
        user can also select an area by mouse for detailed view. For 3D plot, the user
        can rotate the view by dragging mouse.</p>

    <pre class="prettyprint lang-scala"><code>
    val iris = readArff("data/weka/iris.arff", 4)
    val (x, y) = iris.unzipInt
    val x2 = x.map(_.slice(0,2)) // take first two columns
    val (frame, canvas) = plot(x2, y, Array('*', '+', 'o'), Array(Color.RED, Color.BLUE, Color.CYAN))
    canvas.setAxisLabels(iris.attributes.map(_.getName).slice(0,2): _*)
    </code></pre>

    <p>In this example, we plot the first two columns of Iris data. We use the class
        label for legend and color coding.</p>

    <div style="width: 100%; display: inline-block; text-align: center;">
        <img src="images/iris2d.png" class="enlarge" style="width: 480px;" />
        <div class="caption" style="min-width: 480px;">Iris 2D Scatter Plot</div>
    </div>

    <p>It is also easy to draw a 3D plot.</p>

    <pre class="prettyprint lang-scala"><code>
    val x3 = x.map(_.slice(0,3)) // take first three columns
    val (frame, canvas) = plot(x3, y, Array('*', '+', 'o'), Array(Color.RED, Color.BLUE, Color.CYAN))
    canvas.setAxisLabels(iris.attributes.map(_.getName).slice(0,3): _*)
    </code></pre>

    <div style="width: 100%; display: inline-block; text-align: center;">
        <img src="images/iris3d.png" class="enlarge" style="width: 480px;" />
        <div class="caption" style="min-width: 480px;">Iris 3D Scatter Plot</div>
    </div>

    <p>However, the Iris data has four attributes. So even 3D plot is not sufficient to see the
        whole picture. A general practice is plot all the attribute pairs. For example,</p>

    <pre class="prettyprint lang-scala"><code>
    plot(iris, '*', Array(Color.RED, Color.BLUE, Color.CYAN))
    </code></pre>

    <div style="width: 100%; display: inline-block; text-align: center;">
        <img src="images/iris.png" class="enlarge" style="width: 480px;" />
        <div class="caption" style="min-width: 480px;">Iris Plot of All Attribute Pairs</div>
    </div>

    <h2 id="line" class="title">Line Chart</h2>

    <p>A line chart connects points by straight lines.</p>

    <pre class="prettyprint lang-scala"><code>
    def line(data: Array[Array[Double]], style: Line.Style = Line.Style.SOLID, color: Color = Color.BLACK, legend: Char = ' '): (JFrame, PlotCanvas)
    </code></pre>

<<<<<<< HEAD
=======
    <p>Let's draw a heart with it!</p>
    <pre class="prettyprint lang-scala"><code>
    val heart = -PI to PI by 0.1 map { t =>
      val x = 16 * pow(sin(t), 3)
      val y = 13 * cos(t) - 5 * cos(2*t) - 2 * cos(3*t) - cos(4*t)
      Array(x, y)
    }
    line(heart.toArray, color = Color.RED)
    </code></pre>

    <div style="width: 100%; display: inline-block; text-align: center;">
        <img src="images/heart.png" class="enlarge" style="width: 480px;" />
    </div>

    <h2 id="box" class="title">Box Plot</h2>

    <p>The box plot is a standardized way of displaying the distribution of data
        based on the five number summary: minimum, first quartile, median,
        third quartile, and maximum.</p>

    <p>Box plots can be useful to display differences between populations without
        making any assumptions of the underlying statistical distribution: they are
        non-parametric. The spacings between the different parts of the box help
        indicate the degree of dispersion (spread) and skewness in the data, and
        identify outliers.</p>

    <pre class="prettyprint lang-scala"><code>
    def boxplot(data: Array[Double]*): (JFrame, PlotCanvas)
    def boxplot(data: Array[Array[Double]], labels: Array[String]): (JFrame, PlotCanvas)
    </code></pre>

    <p>Note that the parameter <code>data</code> is a matrix of which each row to
        create a box plot.</p>

    <pre class="prettyprint lang-scala"><code>
    val iris = readArff("data/weka/iris.arff", 4)
    val (x, y) = iris.unzipInt
    val groups = (x.map(_(0)) zip y.map("class %d" format _)).groupBy(_._2)
    val labels = groups.keys.toArray
    val data = groups.values.map { a => a.map(_._1) }.toArray
    val (_, canvas) = boxplot(data, labels)
    canvas.setAxisLabels("", iris.attributes()(0).getName)
    </code></pre>

    <div style="width: 100%; display: inline-block; text-align: center;">
        <img src="images/iris-boxplot.png" class="enlarge" style="width: 480px;" />
    </div>

    <h2 id="historgram" class="title">Histogram</h2>

    <p>A histogram is a graphical representation of the distribution of numerical data.
        The range of values is divided into a series of consecutive, non-overlapping intervals/bins.
        The bins must be adjacent, and are usually equal size.</p>

    <pre class="prettyprint lang-scala"><code>
    def histogram(data: Array[Double]): (JFrame, PlotCanvas)
    def histogram(data: Array[Double], k: Int): (JFrame, PlotCanvas)
    def histogram(data: Array[Double], breaks: Array[Double]): (JFrame, PlotCanvas)
    </code></pre>

    <p>where <code>k</code> is the number of bins (10 by default), or you can
        also specify an array of the breakpoints between bins.</p>

    <p>Let's apply the histogram to an interesting data: the wisdom of crowds.
        The original experiment took place about a hundred years ago at a county fair in England.
        The fair had a guess the weight of the ox contest. Francis Galton calculated the average
        of all guesses, which is right to within one pound.</p>

    <p>Recently, NPR Planet Money ran the experiment again. NPR posted a couple of pictures of a cow
        (named Penelope) and asked people to guess her weight. They got over 17,000 responses. The average
        of guesses was 1,287 pounds, which is pretty close to Penelope's weight 1,355 pounds. </p>

    <pre class="prettyprint lang-scala"><code>
    val cow = readTable("data/npr/cow.txt").unzip.map(_(0))
    val (_, canvas) = histogram(cow, 50)
    canvas.setAxisLabels("Weight", "Probability")
    </code></pre>

    <div style="width: 100%; display: inline-block; text-align: center;">
        <img src="images/penelope.png" class="enlarge" style="width: 480px;" />
    </div>

    <p>The histogram gives a rough sense of the distribution of crowd guess, which has a long tail.
        Filter out the weights over 3500 pounds, the histogram shows more details.</p>

    <pre class="prettyprint lang-scala"><code>
    val (_, canvas) = histogram(cow.filter(_ <= 3500), 50)
    canvas.setAxisLabels("Weight", "Probability")
    </code></pre>

    <div style="width: 100%; display: inline-block; text-align: center;">
        <img src="images/penelope3500.png" class="enlarge" style="width: 480px;" />
    </div>

    <p>Smile also supports histograms that display the distribution of 2-dimensional data.</p>

    <pre class="prettyprint lang-scala"><code>
    def histogram(data: Array[Array[Double]]): (JFrame, PlotCanvas)
    def histogram(data: Array[Array[Double]], k: Int): (JFrame, PlotCanvas)
    def histogram(data: Array[Array[Double]], xbins: Int, ybins: Int): (JFrame, PlotCanvas)
    </code></pre>

    <p>Here we generate a data set from a 2-dimensional Gaussian distribution.</p>

    <pre class="prettyprint lang-scala"><code>
    val gauss = new MultivariateGaussianDistribution(Array(0.0, 0.0), Array(Array(1.0, 0.6), Array(0.6, 2.0)))
    val data = (0 until 10000) map { i: Int => gauss.rand }
    val (_, canvas) = histogram(data.toArray, 50)
    </code></pre>

    <p>The corresponding histogram looks like</p>

    <div style="width: 100%; display: inline-block; text-align: center;">
        <img src="images/histogram3d.png" class="enlarge" style="width: 480px;" />
    </div>

    <h2 id="qq" class="title">Q-Q Plot</h2>

    <p>A Q–Q plot ("Q" stands for quantile) is a probability plot for comparing two probability distributions
        by plotting their quantiles against each other. A point (x, y) on the plot corresponds to one of
        the quantiles of the second distribution (y-coordinate) plotted against the same quantile of
        the first distribution (x-coordinate).</p>

    <pre class="prettyprint lang-scala"><code>
    def qqplot(x: Array[Double], d: Distribution): (JFrame, PlotCanvas)
    def qqplot(x: Array[Double], y: Array[Double]): (JFrame, PlotCanvas)

    def qqplot(x: Array[Int], d: DiscreteDistribution): (JFrame, PlotCanvas)
    def qqplot(x: Array[Int], y: Array[Int]): (JFrame, PlotCanvas)
    </code></pre>

    <p>Smile supports the Q-Q plot of samples to a given distribution and also of two sample sets.
        The second distribution/samples is optional. If missing, we assume it the standard Gaussian distribution.</p>

    <p>In what follows, we generate a random sample set from standard Gaussian distribution and draw its Q-Q plot.</p>

    <pre class="prettyprint lang-scala"><code>
    val gauss = GaussianDistribution.getInstance
    val data = (0 until 1000) map { i: Int => gauss.rand }
    val (_, canvas) = qqplot(data.toArray)
    </code></pre>

    <p>In fact, this is also a good visual way to verify the quality of our random number generator.</p>

    <div style="width: 100%; display: inline-block; text-align: center;">
        <img src="images/qqplot.png" class="enlarge" style="width: 480px;" />
    </div>

    <h2 id="heatmap" class="title">Heatmap</h2>

    <p>A heat map is a graphical representation of data where the values in a matrix are represented as colors.
        In cluster analysis, researchers often employs the heat map by permuting the rows and the columns
        of a matrix to place similar values near each other according to the clustering.</p>

    <pre class="prettyprint lang-scala"><code>
    def heatmap(z: Array[Array[Double]]): (JFrame, PlotCanvas)
    def heatmap(z: Array[Array[Double]], palette: Array[Color]): (JFrame, PlotCanvas)
    def heatmap(x: Array[Double], y: Array[Double], z: Array[Array[Double]]): (JFrame, PlotCanvas)
    def heatmap(x: Array[Double], y: Array[Double], z: Array[Array[Double]], palette: Array[Color]): (JFrame, PlotCanvas)

    def heatmap(rowLabels: Array[String], columnLabels: Array[String], z: Array[Array[Double]]): (JFrame, PlotCanvas)
    def heatmap(rowLabels: Array[String], columnLabels: Array[String], z: Array[Array[Double]], palette: Array[Color]): (JFrame, PlotCanvas)
    </code></pre>

    <p>where <code>z</code> is the matrix to display and the optional parameters <code>x</code> and <code>y</code>
        are the coordinates of data matrix cells, which must be in ascending order. Alternatively, one can also
        provide labels as the coordinates, which is a common practice in cluster analysis.</p>

    <p>In what follows, we display the heat map of a matrix. We starts with a small <code>4 x 4</code> matrix and
        enlarge it with bicubic interpolation. We also use the helper class <code>Palette</code> to generate the color
        scheme. This class provides many other color schemes.</p>

    <pre class="prettyprint lang-scala"><code>
    // the matrix to display
    val z = Array(
      Array(1.0, 2.0, 4.0, 1.0),
      Array(6.0, 3.0, 5.0, 2.0),
      Array(4.0, 2.0, 1.0, 5.0),
      Array(5.0, 4.0, 2.0, 3.0)
    )

    // make the matrix larger with bicubic interpolation
    val x = Array(0.0, 1.0, 2.0, 3.0)
    val y = Array(0.0, 1.0, 2.0, 3.0)
    val bicubic = new BicubicInterpolation(x, y, z)
    val Z = Array.ofDim[Double](101, 101)
    for (i <- 0 to 100) {
      for (j <- 0 to 100)
        Z(i)(j) = bicubic.interpolate(i * 0.03, j * 0.03)
    }

    heatmap(Z, Palette.jet(256))
    </code></pre>

    <div style="width: 100%; display: inline-block; text-align: center;">
        <img src="images/heatmap.png" class="enlarge" style="width: 480px;" />
    </div>

    <p>A special case of heat map is to draw the sparsity pattern of a matrix.</p>

    <pre class="prettyprint lang-scala"><code>
        def spy(matrix: SparseMatrix): (JFrame, PlotCanvas)
    </code></pre>

    <p>The structure of sparse matrix is critical in solving linear systems.</p>

    <pre class="prettyprint lang-scala"><code>
    val sparse = readSparseMatrix("data/matrix/mesh2em5.txt")
    val (_, canvas) = spy(sparse)
    canvas.setTitle("mesh2em5")
    </code></pre>

    <div style="width: 100%; display: inline-block; text-align: center;">
        <img src="images/mesh2em5.png" class="enlarge" style="width: 480px;" />
    </div>

    <p>Another variant is the hex map where hexagon cells replace rectangle cells.</p>

    <pre class="prettyprint lang-scala"><code>
    def hexmap(z: Array[Array[Double]]): (JFrame, PlotCanvas)
    def hexmap(z: Array[Array[Double]], palette: Array[Color]): (JFrame, PlotCanvas)
    def hexmap(labels: Array[Array[String]], z: Array[Array[Double]]): (JFrame, PlotCanvas)
    def hexmap(labels: Array[Array[String]], z: Array[Array[Double]], palette: Array[Color]): (JFrame, PlotCanvas)
    </code></pre>

    <p>In machine learning, the hex map is often used to visualize self-organized map (SOM).
        An SOM is a type of artificial neural network that is trained using unsupervised learning to
        produce a low-dimensional (typically two-dimensional), discretized representation of
        the input space of the training samples. An SOM consists of components called nodes or neurons.
        Associated with each node are a weight vector of the same dimension as the input data vectors,
        and a position in the map space. The U-Matrix value of a particular node is the average distance
        between the node's weight vector and that of its closest neighbors. In practice, researchers
        often use the hex map to visualize the U-Matrix.</p>

    <p>In the following example, we train and visualize a SOM on the USPS training data set with <code>30 x 30</code>
        nodes.</p>

    <pre class="prettyprint lang-scala"><code>
    val label = new NominalAttribute("class")
    val usps = readTable2("data/usps/zip.train", label, 0)
    val umatrix = som(usps.unzip, 30, 30).umatrix
    hexmap(umatrix, Palette.heat(256))
    </code></pre>

    <p>In the hex map, areas of low neighbour distance indicate groups of nodes that are similar.
        Areas with large distances indicate the nodes are much more dissimilar, and indicate
        natural boundaries between node clusters.</p>

    <div style="width: 100%; display: inline-block; text-align: center;">
        <img src="images/hexmap.png" class="enlarge" style="width: 480px;" />
    </div>

    <h2 id="contour" class="title">Contour</h2>

    <p>A contour plot represents a 3-dimensional surface by plotting constant <code>z</code> slices, called contours,
        on a 2-dimensional format. That is, given a value for <code>z</code>, lines are drawn for connecting the
        <code>(x, y)</code> coordinates where that z value occurs.</p>

    <pre class="prettyprint lang-scala"><code>
    def contour(z: Array[Array[Double]]): (JFrame, PlotCanvas)
    def contour(z: Array[Array[Double]], levels: Array[Double], palette: Array[Color]): (JFrame, PlotCanvas)
    def contour(x: Array[Double], y: Array[Double], z: Array[Array[Double]]): (JFrame, PlotCanvas)
    def contour(x: Array[Double], y: Array[Double], z: Array[Array[Double]], levels: Array[Double], palette: Array[Color]): (JFrame, PlotCanvas)
    </code></pre>

    <p>Similar to <code>heatmap</code>, the parameters <code>x</code> and <code>y</code>
        are the coordinates of data matrix cells, which must be in ascending order.
        The slice values can be automatically determined from the data, or provided through
        the parameter <code>levels</code>.</p>

    <p>Contours are often jointly used with the heat map. In the following example, we add the contour lines to
        the previous heat map exampl.</p>

    <pre class="prettyprint lang-scala"><code>
    val (_, canvas) = heatmap(Z, Palette.jet(256))
    canvas.add(new Contour(Z))
    </code></pre>

    <p>This example also shows how to mix multiple plots together. Besides using the plot functions directly,
        one can also construct plots with Java classes and add them to existing a plot canvas.</p>

    <div style="width: 100%; display: inline-block; text-align: center;">
        <img src="images/contour.png" class="enlarge" style="width: 480px;" />
    </div>

    <h2 id="surface" class="title">Surface</h2>

    <p>Besides heat map and contour, we can also visualize a matrix with the three-dimensional shaded surface.</p>

    <pre class="prettyprint lang-scala"><code>
    def surface(z: Array[Array[Double]]): (JFrame, PlotCanvas)
    def surface(z: Array[Array[Double]], palette: Array[Color]): (JFrame, PlotCanvas)
    def surface(x: Array[Double], y: Array[Double], z: Array[Array[Double]]): (JFrame, PlotCanvas)
    def surface(x: Array[Double], y: Array[Double], z: Array[Array[Double]], palette: Array[Color]): (JFrame, PlotCanvas)
    </code></pre>

    <p>The usage is similar with <code>heatmap</code> and <code>contour</code> functions.</p>

    <pre class="prettyprint lang-scala"><code>
    surface(Z, Palette.jet(256, 1.0f))
    </code></pre>

    <p>The surface of same example data is shown as</p>

    <div style="width: 100%; display: inline-block; text-align: center;">
        <img src="images/surface.png" class="enlarge" style="width: 480px;" />
    </div>

    <h2 id="wireframe" class="title">Wireframe</h2>

    <p>The wireframe model is a visual presentation of a three-dimensional physical object.
        A wireframe model consists of two tables,
        the vertex table and the edge table. Each entry of the vertex table records a vertex and its coordinate values,
        while each entry of the edge table has two components giving the two incident vertices of that edge.</p>

    <pre class="prettyprint lang-scala"><code>
    def wireframe(vertices: Array[Array[Double]], edges: Array[Array[Int]]): (JFrame, PlotCanvas)
    </code></pre>

    <p>where <code>vertices</code> is an <code>n x 2</code> or <code>n x 3</code> array which are coordinates of
        <code>n</code> vertices, and <code>edges</code> is an <code>m x 2</code> array of which each row is the
        vertex indices of two end points of each edge.</p>

    <pre class="prettyprint lang-scala"><code>
    val (vertices, edges) = readWavefrontObj("data/wireframe/teapot.obj")
    wireframe(vertices, edges)
    </code></pre>

    <p>The above code draws the wireframe of a teapot.</p>

    <div style="width: 100%; display: inline-block; text-align: center;">
        <img src="images/teapot.png" class="enlarge" style="width: 480px;" />
    </div>
>>>>>>> 370e7c2d

</div>

<script type="text/javascript">
    $('#toc').toc({exclude: 'h1, h5, h6', context: '', autoId: true, numerate: false});
</script><|MERGE_RESOLUTION|>--- conflicted
+++ resolved
@@ -120,8 +120,6 @@
     def line(data: Array[Array[Double]], style: Line.Style = Line.Style.SOLID, color: Color = Color.BLACK, legend: Char = ' '): (JFrame, PlotCanvas)
     </code></pre>
 
-<<<<<<< HEAD
-=======
     <p>Let's draw a heart with it!</p>
     <pre class="prettyprint lang-scala"><code>
     val heart = -PI to PI by 0.1 map { t =>
@@ -455,8 +453,6 @@
     <div style="width: 100%; display: inline-block; text-align: center;">
         <img src="images/teapot.png" class="enlarge" style="width: 480px;" />
     </div>
->>>>>>> 370e7c2d
-
 </div>
 
 <script type="text/javascript">
